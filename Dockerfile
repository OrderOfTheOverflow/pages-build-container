--- conflicted
+++ resolved
@@ -4,7 +4,10 @@
 RUN apt-get update \
   && apt-get install -y --no-install-recommends \
   apt-utils build-essential git curl libssl-dev \
-  libreadline-dev zlib1g-dev libffi-dev libgl1-mesa-glx
+  libreadline-dev zlib1g-dev libffi-dev libgl1-mesa-glx \
+  sudo \
+  # Ruby deps
+  gawk bison sqlite3
 
 # Install and setup en_US.UTF-8 locale
 # This is necessary so that output from node/ruby/python
@@ -14,109 +17,94 @@
   sed -i 's/# en_US.UTF-8 UTF-8/en_US.UTF-8 UTF-8/' /etc/locale.gen && \
   locale-gen en_US.UTF-8
 
+# Install headless chrome
+RUN wget -q -O - https://dl-ssl.google.com/linux/linux_signing_key.pub | apt-key add - \
+  && echo 'deb [arch=amd64] http://dl.google.com/linux/chrome/deb/ stable main' >> /etc/apt/sources.list.d/google.list \
+  && apt-get update \
+  && apt-get install -y google-chrome-unstable --no-install-recommends \
+  && rm -rf /var/lib/apt/lists/*
+
 ENV LANG en_US.UTF-8
 ENV LANGUAGE en_US
 ENV LC_ALL en_US.UTF-8
 
 RUN dpkg-reconfigure --frontend noninteractive locales
 
-<<<<<<< HEAD
-RUN groupadd customer \
-  && useradd --no-log-init -m -g customer -s /bin/bash customer
+SHELL ["/bin/bash", "-c"]
 
-RUN groupadd -r pages \
-  && useradd --no-log-init -g pages -r -s /bin/bash pages
+# Disable ipv6 to enable fetching gpg keys for rvm
+# http://rvm.io/rvm/security#ipv6-issues
+RUN mkdir -p /root/.gnupg \
+  && echo 'disable-ipv6' >> /root/.gnupg/dirmngr.conf \
+  && echo 'rvm_silence_path_mismatch_check_flag=1' >> /etc/rvmrc \
+  && echo 'install: --no-document\nupdate: --no-document' >> /etc/.gemrc
+
+RUN useradd --no-log-init --system --create-home --groups sudo system \
+  && echo 'system ALL=(ALL:ALL) NOPASSWD:ALL' >> /etc/sudoers.d/system
+
+# RUN useradd --no-log-init --system --create-home --groups sudo pages \
+#   && echo 'pages ALL=(ALL:ALL) NOPASSWD:ALL' >> /etc/sudoers.d/pages
+
+# RUN useradd --no-log-init --system --create-home pages
+
+RUN useradd --no-log-init --system --create-home customer
+
+###############################################################
+# Run these steps as the 'system' user
+#
+USER system
+
+# Install rvm
+RUN set -ex \
+  && for key in \
+    7D2BAF1CF37B13E2069D6956105BD0E739499BDB \
+    409B6B1796C275462A1703113804BB82D39DC0E3 \
+  ; do \
+    sudo gpg --batch --keyserver hkp://pool.sks-keyservers.net:80 --recv-keys "$key" || \
+    sudo gpg --batch --keyserver hkp://ipv4.pool.sks-keyservers.net --recv-keys "$key" || \
+    sudo gpg --batch --keyserver hkp://pgp.mit.edu:80 --recv-keys "$key" || \
+    sudo gpg --batch --keyserver hkp://keyserver.pgp.com --recv-keys "$key" ; \
+  done \
+  # We use 'sudo' here to support multi-user install
+  # http://rvm.io/rvm/install#1-download-and-run-the-rvm-installation-script
+  && \curl -sSL https://get.rvm.io | sudo -n bash -s stable
+
+# Add 'customer' user to rvm group
+RUN sudo usermod --append --groups rvm customer
+
 
 ###############################################################
 # Run these steps as the customer user
 #
 USER customer
 
+# Configure rvm and install default Ruby
+ENV RUBY_VERSION 2.6.6
+RUN source /usr/local/rvm/scripts/rvm \
+  # Fail if deps are missing, won't prompt for sudo
+  && rvm autolibs read-fail \
+  && rvm install --no-docs $RUBY_VERSION \
+  && rvm use --default $RUBY_VERSION \
+  # Make rvm available in non-login bash shells
+  && echo 'source /usr/local/rvm/scripts/rvm' >> ~/.bashrc
+
 # Default to Node 12 (erbium)
-# ENV NVM_DIR /usr/local/nvm
-# RUN mkdir $NVM_DIR \
-RUN curl https://raw.githubusercontent.com/nvm-sh/nvm/v0.37.2/install.sh | bash
-RUN bash -c "source ~/.bashrc && nvm install 'lts/erbium'"
-
-# # Install ruby via rvm
-# ENV RUBY_VERSION 2.6.6
-# RUN gpg --keyserver hkp://pool.sks-keyservers.net --recv-keys 409B6B1796C275462A1703113804BB82D39DC0E3 7D2BAF1CF37B13E2069D6956105BD0E739499BDB \
-#   && \curl -sSL https://get.rvm.io | bash -s stable \
-#   && /bin/bash -l -c 'rvm install $RUBY_VERSION && rvm use --default $RUBY_VERSION' \
-#   && echo rvm_silence_path_mismatch_check_flag=1 >> /etc/rvmrc \
-#   && echo 'install: --no-document\nupdate: --no-document' >> "/etc/.gemrc"
-
-# # Install headless chrome
-# RUN wget -q -O - https://dl-ssl.google.com/linux/linux_signing_key.pub | apt-key add - \
-#   && sh -c 'echo "deb [arch=amd64] http://dl.google.com/linux/chrome/deb/ stable main" >> /etc/apt/sources.list.d/google.list' \
-#   && apt-get update \
-#   && apt-get install -y google-chrome-unstable --no-install-recommends \
-#   && rm -rf /var/lib/apt/lists/*
+ENV NODE_VERSION lts/erbium
+RUN curl https://raw.githubusercontent.com/nvm-sh/nvm/v0.37.2/install.sh | bash \
+  && \. "$HOME/.nvm/nvm.sh" \
+  && nvm install $NODE_VERSION
 
 
-# ###############################################################
-# # Run these steps and the container as the pages user
-# #
-# USER pages
-
-# WORKDIR /app
-
-# COPY ./requirements.txt ./requirements.txt
-
-# RUN pip install -r requirements.txt
-# RUN rm ./requirements.txt
-
-# COPY ./src ./
-
-# # RUN useradd -m -s /bin/bash customer \
-# #   && mkdir /tmp/work && chmod 777 /tmp/work \
-# #   && chmod 775 $NVM_DIR \
-# #   && mkdir /.gem && chmod 777 /.gem \
-# #   && chmod 777 /usr/local/rvm \
-# #   && chmod 777 /usr/local/rvm/gems \
-# #   && chmod 774 /etc/rvmrc \
-# #   && chmod 774 /etc/.gemrc \
-=======
-RUN mkdir -p /root/.gnupg \
-  && echo "disable-ipv6" >> /root/.gnupg/dirmngr.conf
-
-# Default to Node 12 (erbium)
-ENV NVM_DIR /usr/local/nvm
-RUN mkdir $NVM_DIR \
-  && curl https://raw.githubusercontent.com/nvm-sh/nvm/v0.37.2/install.sh | bash \
-  && . "$NVM_DIR/nvm.sh" \
-  && nvm install 'lts/erbium'
-
-# Install ruby via rvm
-ENV RUBY_VERSION 2.6.6
-RUN set -ex \
-  && for key in \
-    7D2BAF1CF37B13E2069D6956105BD0E739499BDB \
-    409B6B1796C275462A1703113804BB82D39DC0E3 \
-  ; do \
-    gpg --batch --keyserver hkp://pool.sks-keyservers.net:80 --recv-keys "$key" || \
-    gpg --batch --keyserver hkp://ipv4.pool.sks-keyservers.net --recv-keys "$key" || \
-    gpg --batch --keyserver hkp://pgp.mit.edu:80 --recv-keys "$key" || \
-    gpg --batch --keyserver hkp://keyserver.pgp.com --recv-keys "$key" ; \
-  done \
-  && curl -sSL https://get.rvm.io | bash -s stable \
-  && /bin/bash -l -c 'rvm install $RUBY_VERSION && rvm use --default $RUBY_VERSION' \
-  && echo rvm_silence_path_mismatch_check_flag=1 >> /etc/rvmrc \
-  && echo 'install: --no-document\nupdate: --no-document' >> "/etc/.gemrc"
-
-# Install headless chrome
-RUN wget -q -O - https://dl-ssl.google.com/linux/linux_signing_key.pub | apt-key add - \
-  && sh -c 'echo "deb [arch=amd64] http://dl.google.com/linux/chrome/deb/ stable main" >> /etc/apt/sources.list.d/google.list' \
-  && apt-get update \
-  && apt-get install -y google-chrome-unstable --no-install-recommends \
-  && rm -rf /var/lib/apt/lists/*
+###############################################################
+# Run these steps and the container as the 'root' user
+#
+USER root
 
 WORKDIR /app
 
 COPY ./requirements.txt ./requirements.txt
 
-RUN pip install -r requirements.txt
-RUN rm ./requirements.txt
+RUN pip install -r requirements.txt \
+  && rm ./requirements.txt
 
-COPY ./src ./
->>>>>>> e879b8aa
+COPY ./src ./