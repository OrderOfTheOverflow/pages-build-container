'''Main task entrypoint'''

import os
from pathlib import Path
import shlex
import logging
from datetime import datetime
from dotenv import load_dotenv

from invoke import Context, UnexpectedExit
from stopit import TimeoutException, SignalTimeout as Timeout

from log_utils import (delta_to_mins_secs, get_logger, init_logging,
                       StreamToLogger)
from log_utils.remote_logs import (
<<<<<<< HEAD
    post_build_complete,
    post_build_error, post_build_timeout, should_skip_logging)
=======
    post_output_log, post_build_complete,
    post_build_error, post_build_timeout,
    post_build_processing)
from .common import load_dotenv, delta_to_mins_secs

LOGGER = get_logger('MAIN')
>>>>>>> c7822244

TIMEOUT_SECONDS = 45 * 60  # 45 minutes


def run_task(ctx, task_name, log_attrs={}, flags_dict=None, env=None):
    '''
    Uses `ctx.run` to call the specified `task_name` with the
    argument flags given in `flags_dict` and `env`, if specified.

    The result's stdout and stderr are routed to the logger.
    '''
    flag_args = []
    if flags_dict:
        for flag, val in flags_dict.items():
            # quote val to prevent bash-breaking characters like '
            quoted_val = shlex.quote(val)
            flag_args.append(f"{flag}={quoted_val}")

    command = f'inv {task_name} {" ".join(flag_args)}'

    run_kwargs = {}
    if env:
        run_kwargs['env'] = env

    logger = get_logger(task_name, log_attrs)
    run_kwargs['out_stream'] = StreamToLogger(logger)
    run_kwargs['err_stream'] = StreamToLogger(logger, logging.ERROR)

    ctx.run(command, **run_kwargs)


def main():
    '''
    Main task to run a full site build process.

    All values needed for the build are loaded from
    environment variables.
    '''
    # (variable naming)
    # pylint: disable=C0103

    # keep track of total time
    start_time = datetime.now()

    load_env()

    AWS_DEFAULT_REGION = os.environ['AWS_DEFAULT_REGION']
    BUCKET = os.environ['BUCKET']
    BASEURL = os.environ['BASEURL']
    BUILD_ID = os.environ['BUILD_ID']
    CACHE_CONTROL = os.environ['CACHE_CONTROL']
    BRANCH = os.environ['BRANCH']
    CONFIG = os.environ['CONFIG']
    REPOSITORY = os.environ['REPOSITORY']
    OWNER = os.environ['OWNER']
    SITE_PREFIX = os.environ['SITE_PREFIX']
    GENERATOR = os.environ['GENERATOR']
    AWS_ACCESS_KEY_ID = os.environ['AWS_ACCESS_KEY_ID']
    AWS_SECRET_ACCESS_KEY = os.environ['AWS_SECRET_ACCESS_KEY']

    # Optional environment variables
    SOURCE_REPO = os.getenv('SOURCE_REPO', '')
    SOURCE_OWNER = os.getenv('SOURCE_OWNER', '')

    # GITHUB_TOKEN can be empty if a non-Federalist user
    # makes a commit to a repo and thus initiates a build for a
    # Federalist site
    GITHUB_TOKEN = os.getenv('GITHUB_TOKEN', '')

    # Ex: https://federalist-builder.fr.cloud.gov/builds/<token>/callback
    FEDERALIST_BUILDER_CALLBACK = os.environ['FEDERALIST_BUILDER_CALLBACK']

    # Ex: https://federalist-staging.18f.gov/v0/build/<build_id>/status/<token>
    STATUS_CALLBACK = os.environ['STATUS_CALLBACK']

    # Necessary to log to database
    DATABASE_URL = os.environ.get('DATABASE_URL', '')

    BUILD_INFO = f'{OWNER}/{REPOSITORY}@id:{BUILD_ID}'

    priv_vals = private_values()

    logattrs = {
        'branch': BRANCH,
        'buildid': BUILD_ID,
        'owner': OWNER,
        'repository': REPOSITORY,
    }

    init_logging(priv_vals, logattrs, db_url=DATABASE_URL,
                 skip_logging=should_skip_logging)

    LOGGER = get_logger('main', logattrs)

    def run(task, args=None, env=None):
        run_task(Context(), task, logattrs, args, env)

    try:
        post_build_processing(STATUS_CALLBACK)
        # throw a timeout exception after TIMEOUT_SECONDS
        with Timeout(TIMEOUT_SECONDS, swallow_exc=False):
            LOGGER.info(f'Running build for {OWNER}/{REPOSITORY}/{BRANCH}')

            # Unfortunately, pyinvoke doesn't have a great way to call tasks
            # from within other tasks. If you call them directly,
            # their pre- and post-dependencies are not executed.
            #
            # Here's the GitHub issue about this:
            # https://github.com/pyinvoke/invoke/issues/170
            #
            # So rather than calling the task functions through python, we'll
            # call them instead using `ctx.run('invoke the_task ...')` via the
            # helper `run_task` method.

            ##
            # CLONE and/or PUSH
            #
            clone_env = {'GITHUB_TOKEN': GITHUB_TOKEN}

            if SOURCE_OWNER and SOURCE_REPO:
                # First clone the source (ie, template) repository

                clone_source_flags = {
                    '--owner': SOURCE_OWNER,
                    '--repository': SOURCE_REPO,
                    '--branch': BRANCH,
                    '--depth': '--depth 1',
                }

                run('clone-repo', clone_source_flags, clone_env)

                # Then push the cloned source repo up to the destination repo.
                # Note that the dest repo must already exist but be empty.
                # The Federalist web app takes care of that operation.
                push_repo_flags = {
                    '--owner': OWNER,
                    '--repository': REPOSITORY,
                    '--branch': BRANCH,
                }

                run('push-repo-remote', push_repo_flags, clone_env)
            else:
                # Just clone the given repository
                clone_flags = {
                    '--owner': OWNER,
                    '--repository': REPOSITORY,
                    '--branch': BRANCH,
                    '--depth': '--depth 1',
                }

                run('clone-repo', clone_flags, clone_env)

            ##
            # BUILD
            #
            build_flags = {
                '--branch': BRANCH,
                '--owner': OWNER,
                '--repository': REPOSITORY,
                '--site-prefix': SITE_PREFIX,
                '--base-url': BASEURL,
            }

            # Run the npm `federalist` task (if it is defined)
            run('run-federalist-script', build_flags)

            # Run the appropriate build engine based on GENERATOR
            if GENERATOR == 'jekyll':
                build_flags['--config'] = CONFIG
                run('build-jekyll', build_flags)
            elif GENERATOR == 'hugo':
                # extra: --hugo-version (not yet used)
                run('build-hugo', build_flags)
            elif GENERATOR == 'static':
                # no build arguments are needed
                run('build-static')
            elif (GENERATOR == 'node.js' or GENERATOR == 'script only'):
                LOGGER.info('build already ran in \'npm run federalist\'')
            else:
                raise ValueError(f'Invalid GENERATOR: {GENERATOR}')

            ##
            # PUBLISH
            #
            publish_flags = {
                '--base-url': BASEURL,
                '--site-prefix': SITE_PREFIX,
                '--bucket': BUCKET,
                '--cache-control': CACHE_CONTROL,
                '--aws-region': AWS_DEFAULT_REGION,
            }

            publish_env = {
                'AWS_ACCESS_KEY_ID': AWS_ACCESS_KEY_ID,
                'AWS_SECRET_ACCESS_KEY': AWS_SECRET_ACCESS_KEY,
            }

            run('publish', publish_flags, publish_env)

            delta_string = delta_to_mins_secs(datetime.now() - start_time)
            LOGGER.info(f'Total build time: {delta_string}')

            # Finished!
            post_build_complete(STATUS_CALLBACK, FEDERALIST_BUILDER_CALLBACK)

    except TimeoutException:
        LOGGER.warning(f'Build({BUILD_INFO}) has timed out')
        post_build_timeout(STATUS_CALLBACK, FEDERALIST_BUILDER_CALLBACK)
    except UnexpectedExit as err:
        err_string = str(err)

        # log the original exception
        LOGGER.warning(f'Exception raised during build({BUILD_INFO}):'
                       + err_string)

        post_build_error(STATUS_CALLBACK,
                         FEDERALIST_BUILDER_CALLBACK,
                         err_string)
    except Exception as err:  # pylint: disable=W0703
        # Getting here means something really weird has happened
        # since all errors caught during tasks should be caught
        # in the previous block as `UnexpectedExit` exceptions.
        err_string = str(err)

        # log the original exception
        LOGGER.warning(f'Unexpected exception raised during build('
                       + BUILD_INFO + '): '
                       + err_string)

        err_message = (f'Unexpected build({BUILD_INFO}) error. Please try'
                       ' again and contact federalist-support'
                       ' if it persists.')

        post_build_error(STATUS_CALLBACK,
                         FEDERALIST_BUILDER_CALLBACK,
                         err_message)


def load_env():
    '''
    Load the environment from a .env file using `dotenv`.
    The file should only be present when running locally.

    Otherwise these environment variables will be set into the environment
    by federalist-builder.
    '''
    DOTENV_PATH = Path(os.path.dirname(os.path.dirname(__file__))) / '.env'

    if os.path.exists(DOTENV_PATH):
        print('Loading environment from .env file')
        load_dotenv(DOTENV_PATH)


def private_values():
    priv_vals = [
        os.environ['AWS_ACCESS_KEY_ID'],
        os.environ['AWS_SECRET_ACCESS_KEY']
    ]
    GITHUB_TOKEN = os.getenv('GITHUB_TOKEN', '')
    if GITHUB_TOKEN:
        priv_vals.append(GITHUB_TOKEN)

    return priv_vals<|MERGE_RESOLUTION|>--- conflicted
+++ resolved
@@ -6,24 +6,14 @@
 import logging
 from datetime import datetime
 from dotenv import load_dotenv
-
 from invoke import Context, UnexpectedExit
 from stopit import TimeoutException, SignalTimeout as Timeout
 
 from log_utils import (delta_to_mins_secs, get_logger, init_logging,
                        StreamToLogger)
 from log_utils.remote_logs import (
-<<<<<<< HEAD
-    post_build_complete,
-    post_build_error, post_build_timeout, should_skip_logging)
-=======
-    post_output_log, post_build_complete,
-    post_build_error, post_build_timeout,
-    post_build_processing)
-from .common import load_dotenv, delta_to_mins_secs
-
-LOGGER = get_logger('MAIN')
->>>>>>> c7822244
+    post_build_complete, post_build_error, post_build_timeout,
+    should_skip_logging, post_build_processing)
 
 TIMEOUT_SECONDS = 45 * 60  # 45 minutes
 
